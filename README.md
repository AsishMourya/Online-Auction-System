# Online-Auction-System
## Backend Setup (Django)

1.  **Navigate to the Backend Directory:**

    ```
    cd backend
    ```

2.  **Create a Virtual Environment:**

    ```
    python -m venv venv
    ```

3.  **Activate the Virtual Environment:**

    -   On Unix or macOS:

        ```
        source venv/bin/activate
        ```

    -   On Windows:

        ```
        .\venv\Scripts\activate
        ```

4.  **Install Dependencies:**

    ```
    pip install django djangorestframework psycopg2-binary djangorestframework-simplejwt
    ```
    
    ```
    https://medium.com/@basit26374/how-to-run-postgresql-in-docker-container-with-volume-bound-c141f94e4c5a
    ```
    
5.  **Database Configuration:**

       ```
        django-admin startproject auctionhouse backend/
       ```
       
    -   Update `backend/auctionhouse/settings.py` with your database credentials:

        ```
        DATABASES = {
            'default': {
                  'ENGINE': 'django.db.backends.postgresql',
                  'NAME': 'auction_house',
<<<<<<< HEAD
                  'USER': 'username',
=======
                  'USER': 'pswd',
>>>>>>> 2301e169
                  'PASSWORD': 'pswd',
                  'HOST': 'localhost',
                  'PORT': '5433',
            }
        }
        ```

7.  **Apply Migrations:**

    ```
    python manage.py makemigrations
    python manage.py migrate
    ```
8.  **Start the Django Development Server:**

    ```
    python manage.py runserver
    ```

<<<<<<< HEAD
    The backend server should now be running on `http://127.0.0.1:5433/`.
=======
    The backend server should now be running on `http://127.0.0.1:5433/`.
>>>>>>> 2301e169
<|MERGE_RESOLUTION|>--- conflicted
+++ resolved
@@ -50,11 +50,7 @@
             'default': {
                   'ENGINE': 'django.db.backends.postgresql',
                   'NAME': 'auction_house',
-<<<<<<< HEAD
                   'USER': 'username',
-=======
-                  'USER': 'pswd',
->>>>>>> 2301e169
                   'PASSWORD': 'pswd',
                   'HOST': 'localhost',
                   'PORT': '5433',
@@ -74,8 +70,4 @@
     python manage.py runserver
     ```
 
-<<<<<<< HEAD
-    The backend server should now be running on `http://127.0.0.1:5433/`.
-=======
-    The backend server should now be running on `http://127.0.0.1:5433/`.
->>>>>>> 2301e169
+    The backend server should now be running on `http://127.0.0.1:5433/`.